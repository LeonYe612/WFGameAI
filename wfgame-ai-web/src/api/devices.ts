import { http } from "@/utils/http";
import { ApiResult, baseUrlApi } from "./utils";

// 设备状态枚举
export enum DeviceStatus {
    ONLINE = "online",
    OFFLINE = "offline",
    UNAUTHORIZED = "unauthorized"
}

// 设备信息接口
export interface DeviceItem {
    id?: number;
    name: string;
    device_id: string;
    brand?: string;
    model?: string;
    android_version?: string;
    occupied_personnel?: string;
    status: DeviceStatus;
    ip_address?: string;
    width?: number;
    height?: number;
    resolution?: string;
    owner?: number;
    current_user?: number;
    current_user_name?: string;
    current_user_username?: string;
    last_online?: string;
    description?: string;
    created_at?: string;
    updated_at?: string;
}

// 设备统计接口
export interface DeviceStats {
    total: number;
    online: number;
    offline: number;
    unauthorized: number;
    busy: number;
}

// 设备日志
export interface DeviceLogItem {
    id: number;
    device: number;
    level: string;
    level_display: string;
    message: string;
    created_at: string;
}

// USB连接检查结果
export interface UsbCheckResult {
  success: boolean;
  message: string;
  devices: Array<{
    device_id: string;
    status: string;
    name?: string;
    model?: string;
  }>;
  total_devices: number;
  connected_devices: number;
}

// 扫描设备列表(adb扫描并更新数据库)
export const scanDevices = () => {
    return http.request<ApiResult>("post", baseUrlApi("/devices/devices/scan/"));
};

// 获取设备列表(纯查询数据库)
export const listDevices = (params?: any) => {
    return http.request<ApiResult>("get", baseUrlApi("/devices/devices/"), {
        params
    });
};

// 更新设备信息
export const updateDevice = (data: DeviceItem) => {
    return http.request<ApiResult>(
        "patch",
        baseUrlApi(`/devices/devices/${data.id}/`),
        {
            data
        }
    );
};

// 获取设备详情
export const getDevice = (deviceId: string) => {
    return http.request<ApiResult>(
        "get",
        baseUrlApi(`/devices/devices/${deviceId}/`)
    );
};

// 占用设备
export const reserveDevice = (deviceKey: number | string) => {
    return http.request<ApiResult>(
        "post",
        baseUrlApi(`/devices/devices/${deviceKey}/reserve/`)
    );
};

// 释放设备
export const releaseDevice = (deviceKey: number | string) => {
    return http.request<ApiResult>(
        "post",
        baseUrlApi(`/devices/devices/${deviceKey}/release/`)
    );
};

export const generateDeviceReport = (deviceKey: number | string) => {
    return http.request<ApiResult>(
        "get",
        baseUrlApi(`/devices/devices/${deviceKey}/report/`)
    );
}

// 查询日志
export const getDeviceLogs = (params: any) => {
<<<<<<< HEAD
  return http.request<ApiResult>("get", baseUrlApi("/devices/logs/"), {
    params
  });
};

// USB连接检查
export const checkUsbConnection = () => {
  return http.request<ApiResult>(
    "post",
    baseUrlApi("/devices/devices/check-usb/")
  );
=======
    return http.request<ApiResult>("get", baseUrlApi("/devices/logs/"), {
        params
    });
};

// 检查USB连接
export const checkUsbConnection = () => {
    return http.request<ApiResult>("post", baseUrlApi("/devices/usb-check/"));
>>>>>>> 275a788a
};<|MERGE_RESOLUTION|>--- conflicted
+++ resolved
@@ -121,10 +121,14 @@
 
 // 查询日志
 export const getDeviceLogs = (params: any) => {
-<<<<<<< HEAD
-  return http.request<ApiResult>("get", baseUrlApi("/devices/logs/"), {
-    params
-  });
+    return http.request<ApiResult>("get", baseUrlApi("/devices/logs/"), {
+        params
+    });
+};
+
+// 检查USB连接
+export const checkUsbConnection = () => {
+    return http.request<ApiResult>("post", baseUrlApi("/devices/usb-check/"));
 };
 
 // USB连接检查
@@ -133,14 +137,4 @@
     "post",
     baseUrlApi("/devices/devices/check-usb/")
   );
-=======
-    return http.request<ApiResult>("get", baseUrlApi("/devices/logs/"), {
-        params
-    });
-};
-
-// 检查USB连接
-export const checkUsbConnection = () => {
-    return http.request<ApiResult>("post", baseUrlApi("/devices/usb-check/"));
->>>>>>> 275a788a
 };