# =====================================
# WFGameAI 中央配置文件
# 目的: 统一管理路径、数据库、OCR、服务等配置
# 重要说明:
# - 优先使用 ${section:option} 或 ${option} 进行路径插值
# - 避免使用绝对路径, 在生产环境使用相对路径或环境变量
# - 本文件由多个服务共享, 修改需评估全局影响
# - 值仅说明用途, 不在此处写入敏感信息
# - 变更前请阅读 `wfgame-ai-server\config_validator.py`
# =====================================

[paths]
# Python 解释器路径. 建议通过环境变量注入, 仅在开发机使用本地路径
python_path = F:\QA\Software\anaconda3\envs\py39_yolov10\python.exe

# 项目根目录. 请避免绝对路径, 推荐由启动脚本动态计算工作目录并传入
project_root = C:\Users\Administrator\PycharmProjects\WFGameAI

# 项目所有页面目录
project_pages_dir = ${project_root}\wfgame-ai-server\staticfiles\pages


# =====================================

# 服务器目录
server_dir = ${project_root}\wfgame-ai-server

# =====================================

# [脚本管理]apps 模块目录
scripts_dir = ${server_dir}\apps\scripts

# =====================================

# [测试用例]apps 模块目录
testcase_dir = ${server_dir}\apps\scripts\testcase

# =====================================

# [报告生成]apps 模块功能目录

reports_dir = ${server_dir}\apps\reports

ui_reports_dir = ${reports_dir}\ui_reports

# =====================================

# [OCR模块]apps 目录与相关路径
ocr_dir = ${server_dir}\apps\ocr
ocr_results_dir = ${project_root}\output\ocr\results
ocr_uploads_dir = ${server_dir}\media
ocr_repos_dir = ${server_dir}\media\ocr\repositories
ocr_temp_dir = ${server_dir}\media\ocr\temp
ocr_exports_dir = ${server_dir}\media\ocr\exports
ocr_logs_dir = ${server_dir}\logs\ocr

# =====================================

# 数据集目录
datasets_dir = ${project_root}\datasets

# 训练结果目录
train_results_dir = ${project_root}\train_results

# 权重文件目录
weights_dir = ${project_root}\models

# 模型文件路径
#model_path = ${weights_dir}\20250710_best.pt
model_path = ${weights_dir}\best.pt


# =====================================
# 用户及权限认证配置
[auth]

# 注意：
# 生产环境下 sso_web_host 和 sso_api_host 经 nginx 代理后为同一个域名
# 开发环境下 sso_web_host 和 sso_api_host 为不同的 IP:PORT
# SSO 前端网页地址
# sso_web_host = http://127.0.0.1:8848
sso_web_host = https://autoapi.wanfeng-inc.com

# SSO 后端接口地址
# sso_api_host = http://127.0.0.1:8021
sso_api_host = https://autoapi.wanfeng-inc.com

# 是否启用页面路由权限认证
# - true: 启用权限认证, 无权限时跳转到 /pages/no_permission
# - false: 关闭权限认证, 所有页面均可访问
enable_page_auth = false

# 是否启用接口权限认证
# - true: 启用接口权限认证, 无权限时返回 403 错误
# - false: 关闭接口权限认证, 所有接口均可访问
enable_api_auth = false
# =====================================


# =====================================

[devices_report_paths]
# 设备回放后生成报告根目录
device_replay_reports_dir = ${paths:server_dir}\staticfiles\reports

# 设备回放报告生成-静态资源目录
report_static_url = ${device_replay_reports_dir}\static

# 设备回放报告模版
template_dir = ${device_replay_reports_dir}\templates

# 单设备报告目录
single_device_reports_dir = ${device_replay_reports_dir}\ui_run\WFGameAI.air\log

# 多设备汇总报告目录
summary_reports_dir = ${device_replay_reports_dir}\summary_reports

# =====================================

[database]
# MySQL 连接参数. 生产环境请通过环境变量或密钥管理注入敏感信息
<<<<<<< HEAD
host = 127.0.0.1
=======
host = 172.20.19.101
>>>>>>> 4403e30a
port = 3306
username = root
password = qa123456
dbname = gogotest_data

<<<<<<< HEAD
[celery]
host = 172.28.133.134
=======
# [celery]
# host = 127.0.0.1
# port = 6379
# username =
# password =
# db = 0
# pool_nums = 20

[celery_prod]
host = 127.0.0.1
>>>>>>> 4403e30a
port = 6379
username = default
password =
<<<<<<< HEAD
db = 12
pool_nums = 20
=======
db = 0
max_connections = 100
socket_connect_timeout = 5
socket_timeout = 5
retry_on_timeout = true
health_check_interval = 30
>>>>>>> 4403e30a

[redis]
host = 172.28.133.134
port = 6379
username = default
password =
db = 9
pool_nums = 200

[account_manager]
# 会话与资源管理配置
# - session_timeout: 会话空闲超时秒数
# - cleanup_interval: 后台清理循环间隔秒数
# - max_concurrent_sessions: 并发上限, 防止资源耗尽
# - enable_sound_alerts: 是否启用 Windows 提示音
# - db_pool_size: 数据库连接池大小
# - heartbeat_interval: 心跳检测周期秒数
# - auto_migrate_on_startup: 启动时自动迁移或修复配置数据
# 会话超时时间 (秒)
session_timeout = 3600
# 清理检查间隔 (秒)
cleanup_interval = 300
# 最大并发会话数
max_concurrent_sessions = 100
# 启用 Windows 音效通知
enable_sound_alerts = true
# 数据库连接池大小
db_pool_size = 20
# 心跳检查间隔 (秒)
heartbeat_interval = 60
# 自动迁移文件数据
auto_migrate_on_startup = true

[settings]
# 测试相关设置
default_loop_count = 1
default_max_duration = 30
confidence_threshold = 0.6

[ocr]
# OCR 引擎与多线程参数
# - gpu_enabled: 是否启用 GPU 加速
# - ocr_default_lang: 默认识别语言
# - gpu_memory_threshold: 显存阈值 MB, 低于该值触发降级
# - ocr_max_workers: 线程数
# - ocr_batch_size: 批处理大小
# - thread_timeout: 线程超时秒数
# - supported_languages: 支持的语言集合
# - default_language: 默认语言
# - enable_performance_monitoring: 启用性能监控
# - monitoring_interval: 监控采样周期秒数
# - max_file_size_mb: 上传文件大小上限 MB
# - max_files_per_task: 单任务文件数上限
# - allowed_image_formats: 允许的图片格式
# - blocked_file_extensions: 禁止的扩展名
# - results_retention_days: 结果保留天数
# - temp_file_cleanup_interval: 临时文件清理间隔秒数
# - enable_auto_cleanup: 是否启用自动清理
# OCR引擎配置
gpu_enabled = true
ocr_default_lang = ch

# GPU配置
gpu_memory_threshold = 4096

# 多线程配置
ocr_max_workers = 1
thread_timeout = 600

# redis缓存写入db频率配置
ocr_batch_size = 20
ocr_flush_interval = 3

# 语言配置
supported_languages = ch,en,jp,ko,vi
default_language = ch

# 性能监控
enable_performance_monitoring = true
monitoring_interval = 10

# 安全配置
max_file_size_mb = 100
max_files_per_task = 1000
allowed_image_formats = jpg,jpeg,png
blocked_file_extensions = exe,dll,bat,sh,cmd,js,php,py

# 文件管理配置
results_retention_days = 30
temp_file_cleanup_interval = 3600
enable_auto_cleanup = true

# 文本过滤与去噪配置（用于减少纯图片/图标等被误识别为中文的情况）
# 基础过滤
enable_filter = true
# 文字识别最小置信度
min_rec_score = 0.85
# 文字识别最小长度
min_text_length = 1
# 文字识别最小中文比例
min_chinese_ratio = 0.7
# 边缘密度
min_edge_density = 0.01
# 文本框最小面积占比
min_box_area_ratio = 0.0001
# 文本框最大面积占比
max_box_area_ratio = 0.95
# NMS 交并比阈值
nms_iou_threshold = 0.5
# 非文本过滤
enable_non_text_filter = true

# 细粒度文本框过滤（新增）
# 单字符是否允许。若为 false，则对单字符启用更严格门限
allow_single_char = false
# 单字符最小置信度（仅在 allow_single_char=false 时生效）
single_char_min_score = 0.97
# 单字符ROI最小边缘密度（0-1），越大越严格，建议 0.03~0.08
single_char_min_edge_density = 0.08
# 单字符最小框面积占比，防止整块背景被当作单字
single_char_min_box_area_ratio = 0.0002
# 文本框内最小边缘密度（0-1），低于该值视为图形/空白
min_box_edge_density = 0.03
# 文本框像素最小宽/高，过小往往是噪声
min_box_width_px = 14
min_box_height_px = 14
# 文本框长宽比范围，用于排除接近正方的装饰元素或极端长条噪声
min_box_aspect_ratio = 0.25
max_box_aspect_ratio = 5.0

# 用于识别边框/徽章类误检的边缘特征过滤
# 计算ROI中靠近边界处的边缘像素占比，过高则视为边框而非文字
border_edge_margin_px = 3
max_border_edge_ratio = 0.9

# 调试：是否记录每张图片前若干候选的过滤决策及参数（默认false，建议问题定位时开启）
log_filter_debug = true
log_filter_debug_max_items = 5

# 中心区域边缘密度（用于剔除只有边框无内部笔画的框）
center_edge_margin_ratio = 0.2
min_center_edge_density = 0.01
single_char_min_center_edge_density = 0.03

# 当所有候选被过滤为空时，是否回退保留全部候选（不建议，默认false）
filter_empty_fallback = false

# 大文本框放宽（适配标题/Logo贴图等文字占比很大的图片）
allow_large_text_box = true
large_box_area_ratio = 0.90
large_box_min_center_edge_density = 0.03
large_box_min_interior_border_ratio = 0.60
<|MERGE_RESOLUTION|>--- conflicted
+++ resolved
@@ -38,9 +38,7 @@
 # =====================================
 
 # [报告生成]apps 模块功能目录
-
 reports_dir = ${server_dir}\apps\reports
-
 ui_reports_dir = ${reports_dir}\ui_reports
 
 # =====================================
@@ -66,7 +64,6 @@
 weights_dir = ${project_root}\models
 
 # 模型文件路径
-#model_path = ${weights_dir}\20250710_best.pt
 model_path = ${weights_dir}\best.pt
 
 
@@ -119,20 +116,12 @@
 
 [database]
 # MySQL 连接参数. 生产环境请通过环境变量或密钥管理注入敏感信息
-<<<<<<< HEAD
-host = 127.0.0.1
-=======
 host = 172.20.19.101
->>>>>>> 4403e30a
 port = 3306
 username = root
 password = qa123456
 dbname = gogotest_data
 
-<<<<<<< HEAD
-[celery]
-host = 172.28.133.134
-=======
 # [celery]
 # host = 127.0.0.1
 # port = 6379
@@ -143,39 +132,27 @@
 
 [celery_prod]
 host = 127.0.0.1
->>>>>>> 4403e30a
 port = 6379
-username = default
+username =
 password =
-<<<<<<< HEAD
-db = 12
-pool_nums = 20
-=======
 db = 0
 max_connections = 100
 socket_connect_timeout = 5
 socket_timeout = 5
 retry_on_timeout = true
 health_check_interval = 30
->>>>>>> 4403e30a
 
 [redis]
-host = 172.28.133.134
+host = 127.0.0.1
 port = 6379
-username = default
+username =
 password =
-db = 9
+db = 0
 pool_nums = 200
+
 
 [account_manager]
 # 会话与资源管理配置
-# - session_timeout: 会话空闲超时秒数
-# - cleanup_interval: 后台清理循环间隔秒数
-# - max_concurrent_sessions: 并发上限, 防止资源耗尽
-# - enable_sound_alerts: 是否启用 Windows 提示音
-# - db_pool_size: 数据库连接池大小
-# - heartbeat_interval: 心跳检测周期秒数
-# - auto_migrate_on_startup: 启动时自动迁移或修复配置数据
 # 会话超时时间 (秒)
 session_timeout = 3600
 # 清理检查间隔 (秒)
@@ -197,43 +174,31 @@
 default_max_duration = 30
 confidence_threshold = 0.6
 
+# 在配置文件中添加OCR各模式的参数设置
+
 [ocr]
-# OCR 引擎与多线程参数
-# - gpu_enabled: 是否启用 GPU 加速
-# - ocr_default_lang: 默认识别语言
-# - gpu_memory_threshold: 显存阈值 MB, 低于该值触发降级
-# - ocr_max_workers: 线程数
-# - ocr_batch_size: 批处理大小
-# - thread_timeout: 线程超时秒数
-# - supported_languages: 支持的语言集合
-# - default_language: 默认语言
-# - enable_performance_monitoring: 启用性能监控
-# - monitoring_interval: 监控采样周期秒数
-# - max_file_size_mb: 上传文件大小上限 MB
-# - max_files_per_task: 单任务文件数上限
-# - allowed_image_formats: 允许的图片格式
-# - blocked_file_extensions: 禁止的扩展名
-# - results_retention_days: 结果保留天数
-# - temp_file_cleanup_interval: 临时文件清理间隔秒数
-# - enable_auto_cleanup: 是否启用自动清理
-# OCR引擎配置
+# 基础配置
 gpu_enabled = true
 ocr_default_lang = ch
+log_filter_debug = true
+log_filter_debug_save = true
+
+# 功能设置
+ocr_cache_enabled = true
+ocr_cache_max_size = 4
 
 # GPU配置
 gpu_memory_threshold = 4096
 
 # 多线程配置
 ocr_max_workers = 1
+ocr_batch_size = 50
 thread_timeout = 600
-
-# redis缓存写入db频率配置
-ocr_batch_size = 20
-ocr_flush_interval = 3
 
 # 语言配置
 supported_languages = ch,en,jp,ko,vi
 default_language = ch
+
 
 # 性能监控
 enable_performance_monitoring = true
@@ -250,63 +215,18 @@
 temp_file_cleanup_interval = 3600
 enable_auto_cleanup = true
 
-# 文本过滤与去噪配置（用于减少纯图片/图标等被误识别为中文的情况）
-# 基础过滤
-enable_filter = true
-# 文字识别最小置信度
-min_rec_score = 0.85
-# 文字识别最小长度
-min_text_length = 1
-# 文字识别最小中文比例
-min_chinese_ratio = 0.7
-# 边缘密度
-min_edge_density = 0.01
-# 文本框最小面积占比
-min_box_area_ratio = 0.0001
-# 文本框最大面积占比
-max_box_area_ratio = 0.95
-# NMS 交并比阈值
-nms_iou_threshold = 0.5
-# 非文本过滤
-enable_non_text_filter = true
-
-# 细粒度文本框过滤（新增）
-# 单字符是否允许。若为 false，则对单字符启用更严格门限
-allow_single_char = false
-# 单字符最小置信度（仅在 allow_single_char=false 时生效）
-single_char_min_score = 0.97
-# 单字符ROI最小边缘密度（0-1），越大越严格，建议 0.03~0.08
-single_char_min_edge_density = 0.08
-# 单字符最小框面积占比，防止整块背景被当作单字
-single_char_min_box_area_ratio = 0.0002
-# 文本框内最小边缘密度（0-1），低于该值视为图形/空白
-min_box_edge_density = 0.03
-# 文本框像素最小宽/高，过小往往是噪声
-min_box_width_px = 14
-min_box_height_px = 14
-# 文本框长宽比范围，用于排除接近正方的装饰元素或极端长条噪声
-min_box_aspect_ratio = 0.25
-max_box_aspect_ratio = 5.0
-
-# 用于识别边框/徽章类误检的边缘特征过滤
-# 计算ROI中靠近边界处的边缘像素占比，过高则视为边框而非文字
-border_edge_margin_px = 3
-max_border_edge_ratio = 0.9
-
-# 调试：是否记录每张图片前若干候选的过滤决策及参数（默认false，建议问题定位时开启）
-log_filter_debug = true
-log_filter_debug_max_items = 5
-
-# 中心区域边缘密度（用于剔除只有边框无内部笔画的框）
-center_edge_margin_ratio = 0.2
-min_center_edge_density = 0.01
-single_char_min_center_edge_density = 0.03
-
-# 当所有候选被过滤为空时，是否回退保留全部候选（不建议，默认false）
-filter_empty_fallback = false
-
-# 大文本框放宽（适配标题/Logo贴图等文字占比很大的图片）
-allow_large_text_box = true
-large_box_area_ratio = 0.90
-large_box_min_center_edge_density = 0.03
-large_box_min_interior_border_ratio = 0.60
+# 性能优化配置
+ocr_instance_pool_enabled = true
+ocr_warm_cache_on_startup = true
+ocr_flush_interval = 3
+
+# ================= 新增：小图预处理过滤 =================
+# 是否在进入默认多轮识别前，抛弃过小分辨率的图片（用于减少极小图误检）
+prefilter_small_images_enabled = true
+# 以短边像素为判断阈值：若 min(width, height) < 该值，则抛弃
+prefilter_min_side_px = 55
+
+# 是否在识别结果中绘制矩形框
+draw_enabled = false
+# 是否在识别结果中添加注释
+annotate_enabled = false