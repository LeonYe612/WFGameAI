--- conflicted
+++ resolved
@@ -23,7 +23,6 @@
 import threading
 from paddleocr import PaddleOCR
 import shutil
-from apps.notifications.tasks import notify_ocr_task_progress
 
 import warnings
 warnings.filterwarnings("ignore", message="iCCP: known incorrect sRGB profile")
@@ -221,16 +220,14 @@
     _common_params_logged = False
     _common_params_task_id = None
 
-    def __init__(self, lang: str = "ch", id: str = None):
+    def __init__(self, lang: str = "ch"):
         """
         初始化OCR服务
         
         Args:
             lang: 识别语言，默认为中文
-            id: 任务ID，用于跟踪
         """
         self.lang = lang
-        self.id = id or str(uuid.uuid4())
 
         # 初始化OCR实例池
         self.ocr_pool = OCRInstancePool()
@@ -937,9 +934,6 @@
         if not image_paths:
             return {"error": "未发现图片"}
 
-        # 更新图片总数
-        total_images = len(image_paths)
-
         # 预处理：基于配置抛弃过小分辨率图片（按短边像素阈值）
         try:
             cfg = settings.CFG._config
@@ -978,14 +972,10 @@
                     # 读取失败不影响主流程，保留以便后续统一按 miss 处理
                     kept_paths.append(p)
             try:
-                remark = (f"预过滤：按短边阈值丢弃={int(dropped)} 张，"
-                          f"阈值={int(pre_min_side)}像素，保留={int(len(kept_paths))} 张")
-                logger.warning(remark)
-                notify_ocr_task_progress({
-                    "id": self.id,
-                    "processed_images": total_images - len(kept_paths),
-                    "remark": remark,
-                })
+                logger.warning(
+                    "预过滤：按短边阈值丢弃=%s 张，阈值=%s像素，保留=%s 张",
+                    int(dropped), int(pre_min_side), int(len(kept_paths))
+                )
             except Exception:
                 pass
             image_paths = kept_paths
@@ -996,10 +986,6 @@
                     )
                 }
 
-        notify_ocr_task_progress({
-            "id": self.id,
-            "remark": f"开始 P95 预分流，共 {len(image_paths)} 张图片",
-        })
         # 预分流：按 min_side 的 P95
         try:
             min_sides: List[int] = []
@@ -1107,26 +1093,10 @@
 
         for p in remain_inputs:
             try:
-<<<<<<< HEAD
-                logger.warning(
-                    "多轮迭代：第%s轮开始，输入=%s | 参数: limit_type=%s side_len=%s det_thresh=%.2f box_thresh=%.2f unclip=%.2f rec_score=%.2f doc_unwarp=%s textline=%s",
-                    ridx, len(cur_inputs),
-                    rp.get('text_det_limit_type'), rp.get('text_det_limit_side_len'),
-                    float(rp.get('text_det_thresh')), float(rp.get('text_det_box_thresh')),
-                    float(rp.get('text_det_unclip_ratio')), float(rp.get('text_rec_score_thresh')),
-                    bool(rp.get('use_doc_unwarping', False)),
-                    bool(rp.get('use_textline_orientation', False))
-                )
-                notify_ocr_task_progress({
-                    "id": self.id,
-                    "remark": f"正在执行第 {ridx} 轮识别 / 共 {len(rounds)} 轮",
-                })
-=======
                 img = self._load_image_unicode(p)
                 if img is None:
                     final_miss_paths.append(p)
                     continue
->>>>>>> 4403e30a
             except Exception:
                 final_miss_paths.append(p)
                 continue
@@ -1220,62 +1190,6 @@
                         except Exception:
                             pass
 
-<<<<<<< HEAD
-                    if ok:
-                        hit_paths.append(p)
-                        # 更新命中计数
-                        total_hit += 1
-                        notify_ocr_task_progress({
-                            "id": self.id,
-                            "matched_images": total_hit,
-                        }, debounce=True)
-
-                        name = os.path.basename(p)
-                        if name not in first_hit_info:
-                            try:
-                                h, w = img.shape[:2]
-                                sr = self._compute_scaled_resolution(
-                                    h, w,
-                                    str(rp['text_det_limit_type']),
-                                    int(rp['text_det_limit_side_len'])
-                                )
-                                texts_str = "|".join([str(t) for (_, t, _) in kept_scored])
-                                scores_str = "|".join([
-                                    f"{float(s):.4f}" for (_, _, s) in kept_scored
-                                ])
-                                first_hit_info[name] = {
-                                    'round': ridx,
-                                    'text_det_limit_type': rp['text_det_limit_type'],
-                                    'text_det_limit_side_len': rp['text_det_limit_side_len'],
-                                    'text_det_thresh': rp['text_det_thresh'],
-                                    'text_det_box_thresh': rp['text_det_box_thresh'],
-                                    'text_det_unclip_ratio': rp['text_det_unclip_ratio'],
-                                    'text_rec_score_thresh': rp['text_rec_score_thresh'],
-                                    'use_doc_unwarping': bool(rp.get('use_doc_unwarping', False)),
-                                    'use_textline_orientation': bool(rp.get('use_textline_orientation', False)),
-                                    'hit_texts': texts_str,
-                                    'hit_scores': scores_str,
-                                    'scaled_resolution': sr,
-                                }
-                            except Exception:
-                                pass
-                    else:
-                        miss_paths.append(p)
-                except Exception as e:
-                    logger.error(f"预测失败 {p}: {e}")
-                    miss_paths.append(p)
- 
-            # total_hit += len(hit_paths)
-            last_miss_count = len(miss_paths)
-            try:
-                logger.warning(
-                    f"多轮迭代：第{ridx}轮结束，hit={len(hit_paths)} miss={len(miss_paths)}"
-                )
-                notify_ocr_task_progress({
-                    "id": self.id,
-                    "processed_images": total_images - len(miss_paths),
-                })
-=======
             if hit_round == 0:
                 final_miss_paths.append(p)
 
@@ -1286,7 +1200,6 @@
                     logger.warning(f"图片命中 | 轮次={hit_round} | {name_only}")
                 else:
                     logger.warning(f"图片未命中 | {name_only}")
->>>>>>> 4403e30a
             except Exception:
                 pass
 
